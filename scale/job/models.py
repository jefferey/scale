"""Defines the database models for jobs and job types"""
from __future__ import unicode_literals

import copy
import datetime
import json
import logging
import math
import urllib2

import django.utils.timezone as timezone
import django.utils.html
import djorm_pgjson.fields
from django.conf import settings
from django.db import models, transaction
from django.db.models import Q

import job.execution.container as job_exe_container
from error.models import Error
from job.configuration.configuration.job_configuration import DockerParam, JobConfiguration, MODE_RO, MODE_RW
from job.configuration.data.job_data import JobData
from job.configuration.environment.job_environment import JobEnvironment
from job.configuration.interface.error_interface import ErrorInterface
from job.configuration.interface.job_interface import JobInterface
from job.configuration.results.job_results import JobResults
from job.exceptions import InvalidJobField
from job.execution.container import SCALE_JOB_EXE_INPUT_PATH, SCALE_JOB_EXE_OUTPUT_PATH
from job.triggers.configuration.trigger_rule import JobTriggerRuleConfiguration
from storage.models import ScaleFile, Workspace
from trigger.configuration.exceptions import InvalidTriggerType
from trigger.models import TriggerRule
from util.exceptions import RollbackTransaction
import util.parse


logger = logging.getLogger(__name__)


# Required resource minimums for jobs (e.g. resources required for pre and post tasks)
MIN_CPUS = 0.25
MIN_MEM = 128.0
MIN_DISK = 0.0


# IMPORTANT NOTE: Locking order
# Always adhere to the following model order for obtaining row locks via select_for_update() in order to prevent
# deadlocks and ensure query efficiency
# When applying status updates to jobs: JobExecution, Queue, Job, Recipe
# When editing a job/recipe type: RecipeType, JobType, TriggerRule


class JobManager(models.Manager):
    """Provides additional methods for handling jobs
    """

    def complete_job(self, job, when, results):
        """Updates the given job to COMPLETED status. The caller must have obtained a model lock on the job model.

        :param job: The job to update
        :type job: :class:`job.models.Job`
        :param when: The time that the job was completed
        :type when: :class:`datetime.datetime`
        :param results: The error that caused the failure (required if status is FAILED, should be None otherwise)
        :type results: :class:`job.configuration.results.job_results.JobResults`
        """

        job.status = 'COMPLETED'
        job.results = results.get_dict()
        job.ended = when
        job.last_status_change = when
        job.save()

    def create_job(self, job_type, event, superseded_job=None, delete_superseded=True):
        """Creates a new job for the given type and returns the job model. Optionally a job can be provided that the new
        job is superseding. If provided, the caller must have obtained a model lock on the job to supersede. The
        returned job model will have not yet been saved in the database.

        :param job_type: The type of the job to create
        :type job_type: :class:`job.models.JobType`
        :param event: The event that triggered the creation of this job
        :type event: :class:`trigger.models.TriggerEvent`
        :param superseded_job: The job that the created job is superseding, possibly None
        :type superseded_job: :class:`job.models.Job`
        :param delete_superseded: Whether the created job should delete products from the superseded job
        :type delete_superseded: :class:`job.models.Job`
        :returns: The new job
        :rtype: :class:`job.models.Job`
        """

        if not job_type.is_active:
            raise Exception('Job type is no longer active')
        if event is None:
            raise Exception('Event that triggered job creation is required')

        job = Job()
        job.job_type = job_type
        job.job_type_rev = JobTypeRevision.objects.get_revision(job_type.id, job_type.revision_num)
        job.event = event
        job.priority = job_type.priority
        job.timeout = job_type.timeout
        job.max_tries = job_type.max_tries
        job.cpus_required = max(job_type.cpus_required, MIN_CPUS)
        job.mem_required = max(job_type.mem_required, MIN_MEM)

        if superseded_job:
            root_id = superseded_job.root_superseded_job_id
            if not root_id:
                root_id = superseded_job.id
            job.root_superseded_job_id = root_id
            job.superseded_job = superseded_job
            job.delete_superseded = delete_superseded

        return job

    def get_jobs(self, started=None, ended=None, statuses=None, job_ids=None, job_type_ids=None, job_type_names=None,
                 job_type_categories=None, error_categories=None, order=None):
        """Returns a list of jobs within the given time range.

        :param started: Query jobs updated after this amount of time.
        :type started: :class:`datetime.datetime`
        :param ended: Query jobs updated before this amount of time.
        :type ended: :class:`datetime.datetime`
        :param statuses: Query jobs with the a specific execution status.
        :type statuses: [string]
        :param job_ids: Query jobs associated with the identifier.
        :type job_ids: [int]
        :param job_type_ids: Query jobs of the type associated with the identifier.
        :type job_type_ids: [int]
        :param job_type_names: Query jobs of the type associated with the name.
        :type job_type_names: [string]
        :param job_type_categories: Query jobs of the type associated with the category.
        :type job_type_categories: [string]
        :param error_categories: Query jobs that failed due to errors associated with the category.
        :type error_categories: [string]
        :param order: A list of fields to control the sort order.
        :type order: [string]
        :returns: The list of jobs that match the time range.
        :rtype: [:class:`job.models.Job`]
        """

        # Fetch a list of jobs
        jobs = Job.objects.all().select_related('job_type', 'job_type_rev', 'event', 'error')
        jobs = jobs.defer('job_type__interface', 'job_type_rev__job_type', 'job_type_rev__interface')

        # Apply time range filtering
        if started:
            jobs = jobs.filter(last_modified__gte=started)
        if ended:
            jobs = jobs.filter(last_modified__lte=ended)

        if statuses:
            jobs = jobs.filter(status__in=statuses)
        if job_ids:
            jobs = jobs.filter(id__in=job_ids)
        if job_type_ids:
            jobs = jobs.filter(job_type_id__in=job_type_ids)
        if job_type_names:
            jobs = jobs.filter(job_type__name__in=job_type_names)
        if job_type_categories:
            jobs = jobs.filter(job_type__category__in=job_type_categories)
        if error_categories:
            jobs = jobs.filter(error__category__in=error_categories)

        # Apply sorting
        if order:
            jobs = jobs.order_by(*order)
        else:
            jobs = jobs.order_by('last_modified')
        return jobs

    def get_details(self, job_id):
        """Gets additional details for the given job model based on related model attributes.

        The additional fields include: input files, recipe, job executions, and generated products.

        :param job_id: The unique identifier of the job.
        :type job_id: int
        :returns: The job with extra related attributes.
        :rtype: :class:`job.models.Job`
        """

        # Attempt to fetch the requested job
        job = Job.objects.select_related('job_type', 'job_type_rev', 'event', 'event__rule', 'error',
                                         'root_superseded_job', 'root_superseded_job__job_type', 'superseded_job',
                                         'superseded_job__job_type', 'superseded_by_job',
                                         'superseded_by_job__job_type').get(pk=job_id)

        # Attempt to get related job executions
        job.job_exes = JobExecution.objects.filter(job=job).order_by('-created')

        # Attempt to get related recipe
        # Use a localized import to make higher level application dependencies optional
        try:
            from recipe.models import RecipeJob
            recipe_jobs = RecipeJob.objects.filter(job=job).order_by('recipe__last_modified')
            recipe_jobs = recipe_jobs.select_related('recipe', 'recipe__recipe_type')
            job.recipes = [recipe_job.recipe for recipe_job in recipe_jobs]
        except:
            job.recipes = []

        # Fetch all the associated input files
        input_file_ids = job.get_job_data().get_input_file_ids()
        input_files = ScaleFile.objects.filter(id__in=input_file_ids)
        input_files = input_files.select_related('workspace').defer('workspace__json_config')
        input_files = input_files.order_by('id').distinct('id')

        # Attempt to get related products
        # Use a localized import to make higher level application dependencies optional
        try:
            from product.models import ProductFile
            output_files = ProductFile.objects.filter(job=job)
            output_files = output_files.select_related('file', 'file__workspace').defer('file__workspace__json_config')
            output_files = output_files.order_by('id').distinct('id')
        except:
            output_files = []

        # Merge job interface definitions with mapped values
        job_interface_dict = job.get_job_interface().get_dict()
        job.inputs = self._merge_job_data(job_interface_dict['input_data'],
                                          job.get_job_data().get_dict()['input_data'], input_files)
        job.outputs = self._merge_job_data(job_interface_dict['output_data'],
                                           job.get_job_results().get_dict()['output_data'], output_files)

        # TODO Remove these attributes once the UI migrates to "inputs" and "outputs"
        job.input_files = input_files
        job.products = output_files
        return job

    def get_job_updates(self, started=None, ended=None, statuses=None, job_type_ids=None,
                        job_type_names=None, job_type_categories=None, order=None):
        """Returns a list of jobs that changed status within the given time range.

        :param started: Query jobs updated after this amount of time.
        :type started: :class:`datetime.datetime`
        :param ended: Query jobs updated before this amount of time.
        :type ended: :class:`datetime.datetime`
        :param statuses: Query jobs with the a specific execution status.
        :type statuses: [string]
        :param job_type_ids: Query jobs of the type associated with the identifier.
        :type job_type_ids: [int]
        :param job_type_categories: Query jobs of the type associated with the category.
        :type job_type_categories: [string]
        :param job_type_names: Query jobs of the type associated with the name.
        :type job_type_names: [string]
        :param order: A list of fields to control the sort order.
        :type order: [string]
        :returns: The list of jobs that match the time range.
        :rtype: [:class:`job.models.Job`]
        """
        if not order:
            order = ['last_status_change']
        return self.get_jobs(started=started, ended=ended, statuses=statuses, job_type_ids=job_type_ids,
                             job_type_names=job_type_names, job_type_categories=job_type_categories, order=order)

    def get_locked_job(self, job_id):
        """Gets the job model with the given ID with a model lock obtained and related job_type and job_type_rev models

        :param job_id: The job ID
        :type job_id: int
        :returns: The job model
        :rtype: :class:`job.models.Job`
        """

        return self.get_locked_jobs([job_id])[0]

    def get_locked_jobs(self, job_ids):
        """Gets the job models for the given IDs with model locks obtained and related job_type and job_type_rev models

        :param job_ids: The job IDs
        :type job_ids: [int]
        :returns: The job models
        :rtype: [:class:`job.models.Job`]
        """

        self.lock_jobs(job_ids)

        return list(self.select_related('job_type', 'job_type_rev').filter(id__in=job_ids).iterator())

    def increment_max_tries(self, jobs):
        """Increments the max_tries of the given jobs to be one greater than their current number of executions. The
        caller must have obtained model locks on the job models.

        :param jobs: The jobs to update
        :type jobs: [:class:`job.models.Job`]
        """

        modified = timezone.now()

        # Update job models in memory and collect job IDs
        job_ids = set()
        for job in jobs:
            job_ids.add(job.id)
            job.max_tries = job.num_exes + 1
            job.last_modified = modified

        # Update job models in database with single query
        self.filter(id__in=job_ids).update(max_tries=models.F('num_exes') + 1, last_modified=modified)

    def lock_jobs(self, job_ids):
        """Obtains model locks on the job models with the given IDs (in ID order to prevent deadlocks)

        :param job_ids: The IDs of the jobs to lock
        :type job_ids: [int]
        """

        # Dummy list is used here to force query execution
        # Unfortunately this query can't usually be combined with other queries since using select_related() with
        # select_for_update() will cause the related fields to be locked as well. This requires 2 passes, such as the
        # two queries in get_locked_jobs().
        list(self.select_for_update().filter(id__in=job_ids).order_by('id').iterator())

    def queue_jobs(self, jobs, when, priority=None):
        """Queues the given jobs and returns the new queued job executions. The caller must have obtained model locks on
        the job models. Any jobs that are not in a valid status for being queued, are without job data, or are
        superseded will be ignored. All jobs should have their related job_type and job_type_rev models populated.

        :param jobs: The jobs to put on the queue
        :type jobs: [:class:`job.models.Job`]
        :param when: The time that the jobs are queued
        :type when: :class:`datetime.datetime`
        :param priority: An optional argument to reset the jobs' priority before they are queued
        :type priority: int
        :returns: The new queued job execution models
        :rtype: [:class:`job.models.JobExecution`]
        """

        modified = timezone.now()

        # Update job models in memory and collect job IDs
        job_ids = set()
        jobs_to_queue = []
        for job in jobs:
            if not job.is_ready_to_queue or not job.data or job.is_superseded:
                continue

            job_ids.add(job.id)
            jobs_to_queue.append(job)
            job.status = 'QUEUED'
            job.error = None
            job.queued = when
            job.started = None
            job.ended = None
            job.last_status_change = when
            job.num_exes += 1
            if priority:
                job.priority = priority
            job.last_modified = modified

        # Update job models in database with single query
        if priority:
            self.filter(id__in=job_ids).update(status='QUEUED', error=None, queued=when, started=None, ended=None,
                                               last_status_change=when, num_exes=models.F('num_exes') + 1,
                                               priority=priority, last_modified=modified)
        else:
            self.filter(id__in=job_ids).update(status='QUEUED', error=None, queued=when, started=None, ended=None,
                                               last_status_change=when, num_exes=models.F('num_exes') + 1,
                                               last_modified=modified)

        return JobExecution.objects.queue_job_exes(jobs_to_queue, when)

    def populate_job_data(self, job, data):
        """Populates the job data and all derived fields for the given job. The caller must have obtained a model lock
        on the job model. The job should have its related job_type and job_type_rev models populated.

        :param job: The job
        :type job: :class:`job.models.Job`
        :param data: JSON description defining the job data to run on
        :type data: :class:`job.configuration.data.job_data.JobData`
        :raises job.configuration.data.exceptions.InvalidData: If the job data is invalid
        """

        modified = timezone.now()

        # Validate job data
        interface = job.get_job_interface()
        interface.validate_data(data)

        # Analyze input files
        input_file_ids = data.get_input_file_ids()
        input_files = ScaleFile.objects.get_files(input_file_ids)
        input_size_bytes = 0
        input_workspaces = set()
        for input_file in input_files:
            input_size_bytes += input_file.file_size
            input_workspaces.add(input_file.workspace.name)

        # Calculate total input file size in MiB rounded up to the nearest whole MiB
        input_size_mb = long(math.ceil((input_size_bytes / (1024.0 * 1024.0))))
        # Calculate output space required in MiB rounded up to the nearest whole MiB
        multiplier = job.job_type.disk_out_mult_required
        const = job.job_type.disk_out_const_required
        output_size_mb = long(math.ceil(multiplier * input_size_mb + const))
        disk_in_required = max(input_size_mb, MIN_DISK)
        disk_out_required = max(output_size_mb, MIN_DISK)

        # Configure workspaces needed for the job
        configuration = job.get_job_configuration()
        for name in input_workspaces:
            configuration.add_job_task_workspace(name, MODE_RO)
        if not job.job_type.is_system:
            for name in input_workspaces:
                configuration.add_pre_task_workspace(name, MODE_RO)
                # We add input workspaces to post task so it can perform a parse results move if requested by the job's
                # results manifest
                configuration.add_post_task_workspace(name, MODE_RW)
            # TODO: Using workspace names in job data instead of IDs would save a query here
            for workspace in Workspace.objects.filter(id__in=data.get_output_workspace_ids()).iterator():
                if workspace.name not in input_workspaces:
                    configuration.add_post_task_workspace(workspace.name, MODE_RW)

        # Update job model in memory
        job.data = data.get_dict()
        job.configuration = configuration.get_dict()
        job.disk_in_required = disk_in_required
        job.disk_out_required = disk_out_required
        job.last_modified = modified

        # Update job model in database with single query
        self.filter(id=job.id).update(data=data.get_dict(), configuration=configuration.get_dict(),
                                      disk_in_required=disk_in_required, disk_out_required=disk_out_required,
                                      last_modified=modified)

    def populate_input_files(self, jobs):
        """Populates each of the given jobs with its input file references in a field called "input_files".

        :param jobs: The list of jobs to augment with input files.
        :type jobs: [:class:`job.models.Job`]
        """

        # Build a unique set of all input file identifiers
        # Build a mapping of job to its input file identifiers
        file_ids = set()
        job_file_map = dict()
        for job in jobs:
            input_file_ids = job.get_job_data().get_input_file_ids()
            job_file_map[job.id] = input_file_ids
            file_ids.update(input_file_ids)
            job.input_files = []

        # Fetch all the required source files
        input_files = ScaleFile.objects.filter(id__in=file_ids)
        input_files = input_files.select_related('workspace').defer('workspace__json_config')
        input_files = input_files.order_by('id').distinct('id')

        # Build a mapping of input file identifiers to input file
        input_file_map = {input_file.id: input_file for input_file in input_files}

        # Update each job with source file models
        for job in jobs:
            input_file_ids = job_file_map[job.id]
            for input_file_id in input_file_ids:
                if input_file_id in input_file_map:
                    job.input_files.append(input_file_map[input_file_id])

    def supersede_jobs(self, jobs, when):
        """Updates the given jobs to be superseded. The caller must have obtained model locks on the job models.

        :param jobs: The jobs to supersede
        :type jobs: [:class:`job.models.Job`]
        :param when: The time that the jobs were superseded
        :type when: :class:`datetime.datetime`
        """

        modified = timezone.now()

        # Update job models in memory and collect job IDs
        job_ids = set()
        jobs_to_cancel = []
        for job in jobs:
            job_ids.add(job.id)
            job.is_superseded = True
            job.superseded = when
            job.last_modified = modified
            if job.status in ['PENDING', 'BLOCKED']:
                jobs_to_cancel.append(job)

        # Update job models in database with single query
        self.filter(id__in=job_ids).update(is_superseded=True, superseded=when, last_modified=modified)

        # Cancel any jobs that are PENDING or BLOCKED
        if jobs_to_cancel:
            self.update_status(jobs_to_cancel, 'CANCELED', when)

    def update_status(self, jobs, status, when, error=None):
        """Updates the given jobs with the new status. The caller must have obtained model locks on the job models.

        :param jobs: The jobs to update
        :type jobs: [:class:`job.models.Job`]
        :param status: The new status
        :type status: string
        :param when: The time that the status change occurred
        :type when: :class:`datetime.datetime`
        :param error: The error that caused the failure (required if status is FAILED, should be None otherwise)
        :type error: :class:`error.models.Error`
        """

        if status == 'QUEUED':
            raise Exception('Changing status to QUEUED must use the queue_jobs() method')
        if status == 'FAILED' and not error:
            raise Exception('An error is required when status is FAILED')
        if not status == 'FAILED' and error:
            raise Exception('Status %s is invalid with an error' % status)

        change_started = (status == 'RUNNING')
        ended = when if status in Job.FINAL_STATUSES else None
        modified = timezone.now()

        # Update job models in memory and collect job IDs
        job_ids = set()
        for job in jobs:
            job_ids.add(job.id)
            job.status = status
            job.last_status_change = when
            if change_started:
                job.started = when
            job.ended = ended
            job.error = error
            job.last_modified = modified

        # Update job models in database with single query
        if change_started:
            self.filter(id__in=job_ids).update(status=status, last_status_change=when, started=when, ended=ended,
                                               error=error, last_modified=modified)
        else:
            self.filter(id__in=job_ids).update(status=status, last_status_change=when, ended=ended, error=error,
                                               last_modified=modified)

    def _merge_job_data(self, job_interface_dict, job_data_dict, job_files):

        # Setup the basic structure for merged results
        merged_dicts = copy.deepcopy(job_interface_dict)
        name_map = {merged_dict['name']: merged_dict for merged_dict in merged_dicts}
        file_map = {job_file.id: job_file for job_file in job_files}

        # Merge the job data with the result data
        for data_dict in job_data_dict:
            value = None
            if 'value' in data_dict:
                value = data_dict['value']
            elif 'file_id' in data_dict:
                value = file_map[data_dict['file_id']]
            elif 'file_ids' in data_dict:
                value = [file_map[file_id] for file_id in data_dict['file_ids']]

            merged_dict = name_map[data_dict['name']]
            merged_dict['value'] = value
        return merged_dicts


class Job(models.Model):
    """Represents a job to be run on the cluster. Any status updates to a job model requires obtaining a lock on the
    model using select_for_update(). If a related job execution model is changing status as well, its model lock must be
    obtained BEFORE obtaining the lock for the job model.

    :keyword job_type: The type of this job
    :type job_type: :class:`django.db.models.ForeignKey`
    :keyword job_type_rev: The revision of the job type when this job was created
    :type job_type_rev: :class:`django.db.models.ForeignKey`
    :keyword status: The status of the job
    :type status: :class:`django.db.models.CharField`
    :keyword event: The event that triggered the creation of this job
    :type event: :class:`django.db.models.ForeignKey`
    :keyword error: The error that caused the failure (should only be set when status is FAILED)
    :type error: :class:`django.db.models.ForeignKey`

    :keyword data: JSON description defining the data for this job. This field must be populated when the job is first
        queued.
    :type data: :class:`djorm_pgjson.fields.JSONField`
    :keyword configuration: JSON description describing the configuration for how the job should be run
    :type configuration: :class:`djorm_pgjson.fields.JSONField`
    :keyword results: JSON description defining the results for this job. This field is populated when the job is
        successfully completed.
    :type results: :class:`djorm_pgjson.fields.JSONField`

    :keyword priority: The priority of the job (lower number is higher priority)
    :type priority: :class:`django.db.models.IntegerField`
    :keyword timeout: The maximum amount of time to allow this job to run before being killed (in seconds)
    :type timeout: :class:`django.db.models.IntegerField`
    :keyword max_tries: The maximum number of times to try executing this job in case of errors (minimum one)
    :type max_tries: :class:`django.db.models.IntegerField`
    :keyword num_exes: The number of executions this job has had
    :type num_exes: :class:`django.db.models.IntegerField`
    :keyword cpus_required: The number of CPUs required for this job
    :type cpus_required: :class:`django.db.models.FloatField`
    :keyword mem_required: The amount of RAM in MiB required for this job
    :type mem_required: :class:`django.db.models.FloatField`
    :keyword disk_in_required: The amount of disk space in MiB required for input files for this job
    :type disk_in_required: :class:`django.db.models.FloatField`
    :keyword disk_out_required: The amount of disk space in MiB required for output (temp work and products) for this
        job
    :type disk_out_required: :class:`django.db.models.FloatField`

    :keyword is_superseded: Whether this job has been superseded and is obsolete. This may be true while
        superseded_by_job (the reverse relationship of superseded_job) is null, indicating that this job is obsolete
        (its recipe has been superseded), but there is no new job that has directly taken its place.
    :type is_superseded: :class:`django.db.models.BooleanField`
    :keyword root_superseded_job: The first job in the chain of superseded jobs. This field will be null for the first
        job in the chain (i.e. jobs that have a null superseded_job field).
    :type root_superseded_job: :class:`django.db.models.ForeignKey`
    :keyword superseded_job: The job that was directly superseded by this job. The reverse relationship can be accessed
        using 'superseded_by_job'.
    :type superseded_job: :class:`django.db.models.ForeignKey`
    :keyword delete_superseded: Whether this job should delete the products of the job that it has directly superseded
    :type delete_superseded: :class:`django.db.models.BooleanField`

    :keyword created: When the job was created
    :type created: :class:`django.db.models.DateTimeField`
    :keyword queued: When the job was added to the queue to be run when resources are available
    :type queued: :class:`django.db.models.DateTimeField`
    :keyword started: When the job started running
    :type started: :class:`django.db.models.DateTimeField`
    :keyword ended: When the job stopped running, which could be due to successful completion or an error condition
    :type ended: :class:`django.db.models.DateTimeField`
    :keyword last_status_change: When the job's last status change occurred
    :type last_status_change: :class:`django.db.models.DateTimeField`
    :keyword superseded: When this job was superseded
    :type superseded: :class:`django.db.models.DateTimeField`
    :keyword last_modified: When the job was last modified
    :type last_modified: :class:`django.db.models.DateTimeField`
    """

    JOB_STATUSES = (
        ('PENDING', 'PENDING'),
        ('BLOCKED', 'BLOCKED'),
        ('QUEUED', 'QUEUED'),
        ('RUNNING', 'RUNNING'),
        ('FAILED', 'FAILED'),
        ('COMPLETED', 'COMPLETED'),
        ('CANCELED', 'CANCELED'),
    )
    FINAL_STATUSES = ['FAILED', 'COMPLETED', 'CANCELED']

    job_type = models.ForeignKey('job.JobType', on_delete=models.PROTECT)
    job_type_rev = models.ForeignKey('job.JobTypeRevision', on_delete=models.PROTECT)
    status = models.CharField(choices=JOB_STATUSES, default='PENDING', max_length=50, db_index=True)
    event = models.ForeignKey('trigger.TriggerEvent', on_delete=models.PROTECT)
    error = models.ForeignKey('error.Error', blank=True, null=True, on_delete=models.PROTECT)

    data = djorm_pgjson.fields.JSONField()
    configuration = djorm_pgjson.fields.JSONField()
    results = djorm_pgjson.fields.JSONField()

    priority = models.IntegerField()
    timeout = models.IntegerField()
    max_tries = models.IntegerField()
    num_exes = models.IntegerField(default=0)
    cpus_required = models.FloatField(blank=True, null=True)
    mem_required = models.FloatField(blank=True, null=True)
    disk_in_required = models.FloatField(blank=True, null=True)
    disk_out_required = models.FloatField(blank=True, null=True)

    is_superseded = models.BooleanField(default=False)
    root_superseded_job = models.ForeignKey('job.Job', related_name='superseded_by_jobs', blank=True, null=True,
                                            on_delete=models.PROTECT)
    superseded_job = models.OneToOneField('job.Job', related_name='superseded_by_job', blank=True, null=True,
                                          on_delete=models.PROTECT)
    delete_superseded = models.BooleanField(default=True)

    created = models.DateTimeField(auto_now_add=True)
    queued = models.DateTimeField(blank=True, null=True)
    started = models.DateTimeField(blank=True, null=True)
    ended = models.DateTimeField(blank=True, null=True)
    last_status_change = models.DateTimeField(blank=True, null=True)
    superseded = models.DateTimeField(blank=True, null=True)
    last_modified = models.DateTimeField(auto_now=True)

    objects = JobManager()

    def get_job_data(self):
        """Returns the data for this job

        :returns: The data for this job
        :rtype: :class:`job.configuration.data.job_data.JobData`
        """

        return JobData(self.data)

    def get_job_configuration(self):
        """Returns the configuration for this job

        :returns: The configuration for this job
        :rtype: :class:`job.configuration.configuration.job_configuration.JobConfiguration`
        """

        return JobConfiguration(self.configuration)

    def get_job_interface(self):
        """Returns the interface for this job

        :returns: The interface for this job
        :rtype: :class:`job.configuration.interface.job_interface.JobInterface`
        """

        return JobInterface(self.job_type_rev.interface)

    def get_job_results(self):
        """Returns the results for this job

        :returns: The results for this job
        :rtype: :class:`job.configuration.results.job_results.JobResults`
        """

        return JobResults(self.results)

    def increase_max_tries(self):
        """Increase the total max_tries based on the current number of executions and job type max_tries.
        Callers must save the model to persist the change.
        """

        self.max_tries = self.num_exes + self.job_type.max_tries

    def _can_be_canceled(self):
        """Indicates whether this job can be canceled.

        :returns: True if the job status allows the job to be canceled, false otherwise.
        :rtype: bool
        """

        return self.status not in ['COMPLETED', 'CANCELED']
    can_be_canceled = property(_can_be_canceled)

    def _is_ready_to_queue(self):
        """Indicates whether this job can be added to the queue.

        :returns: True if the job status allows the job to be queued, false otherwise.
        :rtype: bool
        """

        return self.status in ['PENDING', 'CANCELED', 'FAILED']
    is_ready_to_queue = property(_is_ready_to_queue)

    def _is_ready_to_requeue(self):
        """Indicates whether this job can be added to the queue after being attempted previously.

        :returns: True if the job status allows the job to be queued, false otherwise.
        :rtype: bool
        """

        return self.status in ['CANCELED', 'FAILED']
    is_ready_to_requeue = property(_is_ready_to_requeue)

    class Meta(object):
        """meta information for the db"""
        db_table = 'job'
        index_together = ['last_modified', 'job_type', 'status']


class JobExecutionManager(models.Manager):
    """Provides additional methods for handling job executions."""

    def cleanup_completed(self, job_exe_id, when):
        """Updates the given job execution to reflect that its cleanup has completed successfully

        :param job_exe_id: The job execution that was cleaned up
        :type job_exe_id: int
        :param when: The time that the cleanup was completed
        :type when: :class:`datetime.datetime`
        """

        modified = timezone.now()
        self.filter(id=job_exe_id).update(requires_cleanup=False, cleaned_up=when, last_modified=modified)

    def complete_job_exe(self, job_exe, when):
        """Updates the given job execution and its job to COMPLETED. The caller must have obtained model locks on the
        job execution and job models (in that order).

        :param job_exe: The job execution (with related job model) to complete
        :type job_exe: :class:`job.models.JobExecution`
        :param when: The time that the job execution was completed
        :type when: :class:`datetime.datetime`
        """

        job_exe.status = 'COMPLETED'
        job_exe.ended = when
        job_exe.save()

        # Update job model
        Job.objects.complete_job(job_exe.job, when, JobResults(job_exe.results))

    def get_exes(self, started=None, ended=None, statuses=None, job_type_ids=None, job_type_names=None,
                 job_type_categories=None, node_ids=None, order=None):
        """Returns a list of jobs within the given time range.

        :param started: Query job executions updated after this amount of time.
        :type started: :class:`datetime.datetime`
        :param ended: Query job executions updated before this amount of time.
        :type ended: :class:`datetime.datetime`
        :param statuses: Query job executions with the a specific status.
        :type statuses: [string]
        :param job_type_ids: Query job executions of the type associated with the identifier.
        :type job_type_ids: [int]
        :param job_type_names: Query job executions of the type associated with the name.
        :type job_type_names: [string]
        :param job_type_categories: Query job executions of the type associated with the category.
        :type job_type_categories: [string]
        :param node_ids: Query job executions that ran on a node with the identifier.
        :type node_ids: [int]
        :param order: A list of fields to control the sort order.
        :type order: [string]
        :returns: The list of job executions that match the time range.
        :rtype: [:class:`job.models.JobExecution`]
        """

        # Fetch a list of job executions
        job_exes = JobExecution.objects.all().select_related('job', 'job__job_type', 'node', 'error')
        job_exes = job_exes.defer('stdout', 'stderr')

        # Apply time range filtering
        if started:
            job_exes = job_exes.filter(last_modified__gte=started)
        if ended:
            job_exes = job_exes.filter(last_modified__lte=ended)

        if statuses:
            job_exes = job_exes.filter(status__in=statuses)
        if job_type_ids:
            job_exes = job_exes.filter(job__job_type_id__in=job_type_ids)
        if job_type_names:
            job_exes = job_exes.filter(job__job_type__name__in=job_type_names)
        if job_type_categories:
            job_exes = job_exes.filter(job__job_type__category__in=job_type_categories)
        if node_ids:
            job_exes = job_exes.filter(node_id__in=node_ids)

        # Apply sorting
        if order:
            job_exes = job_exes.order_by(*order)
        else:
            job_exes = job_exes.order_by('last_modified')
        return job_exes

    def get_details(self, job_exe_id):
        """Gets additional details for the given job execution model based on related model attributes.

        :param job_exe_id: The unique identifier of the job execution.
        :type job_exe_id: int
        :returns: The job execution with extra related attributes.
        :rtype: :class:`job.models.JobExecution`
        """
        job_exe = JobExecution.objects.all().select_related(
            'job', 'job__job_type', 'job__error', 'job__event', 'job__event__rule', 'node', 'error'
        )
        job_exe = job_exe.defer('stdout', 'stderr')
        job_exe = job_exe.get(pk=job_exe_id)
        return job_exe

    def get_locked_job_exe(self, job_exe_id):
        """Returns the job execution with the given ID with a model lock obtained

        :param job_exe_id: The job execution ID
        :type job_exe_id: int
        :returns: The job execution model with a model lock
        :rtype: :class:`job.models.JobExecution`
        """

        return self.select_for_update().defer('stdout', 'stderr').get(pk=job_exe_id)

    def get_logs(self, job_exe_id):
        """Gets additional details for the given job execution model based on related model attributes.

        :param job_exe_id: The unique identifier of the job execution.
        :type job_exe_id: int
        :returns: The job execution with extra related attributes.
        :rtype: :class:`job.models.JobExecution`
        """
        job_exe = JobExecution.objects.all().select_related('job', 'job__job_type', 'node', 'error')
        job_exe = job_exe.get(pk=job_exe_id)

        return job_exe

    def get_job_exe_with_job_and_job_type(self, job_exe_id):
        """Gets a job execution with its related job and job_type models populated using only one database query

        :param job_exe_id: The ID of the job execution to retrieve
        :type job_exe_id: int
        :returns: The job execution model with related job and job_type models populated
        :rtype: :class:`job.models.JobExecution`
        """

        return self.select_related('job__job_type', 'job__job_type_rev').defer('stdout', 'stderr').get(pk=job_exe_id)

    def get_latest(self, jobs):
        """Gets the latest job execution associated with each given job.

        :param jobs: The jobs to populate with latest execution models.
        :type jobs: [class:`job.models.Job`]
        :returns: A dictionary that maps each job identifier to its latest execution.
        :rtype: dict of int -> class:`job.models.JobExecution`
        """
        job_exes = JobExecution.objects.filter(job__in=jobs).defer('stdout', 'stderr')

        results = {}
        for job_exe in job_exes:
            if job_exe.job_id not in results or job_exe.created > results[job_exe.job_id].created:
                results[job_exe.job_id] = job_exe

        return results

    def get_running_job_exes(self):
        """Returns all job executions that are currently RUNNING on a node

        :returns: The list of RUNNING job executions
        :rtype: list of :class:`job.models.JobExecution`
        """

        job_exe_qry = JobExecution.objects.defer('stdout', 'stderr')
        return job_exe_qry.filter(status='RUNNING')

    def post_steps_results(self, job_exe_id, results, results_manifest):
        """Updates the given job execution to reflect that the post-job steps have finished calculating the results

        :param job_exe_id: The job execution whose results have been processed
        :type job_exe_id: int
        :param results: The job execution results
        :type results: :class:`job.configuration.results.job_results.JobResults`
        :param results_manifest: The results manifest generated by the job execution
        :type results_manifest: :class:`job.configuration.results.results_manifest.results_manifest.ResultsManifest`
        """

        if not results or not results_manifest:
            raise Exception('Job execution results and results manifest are required')

        modified = timezone.now()
        self.filter(id=job_exe_id).update(results=results.get_dict(), results_manifest=results_manifest.get_json_dict(),
                                          last_modified=modified)

    def pre_steps_command_arguments(self, job_exe_id, command_arguments):
        """Updates the given job execution after the job command argument string has been filled out.

        This typically includes pre-job step information (e.g. location of file paths).

        :param job_exe_id: The job execution whose pre-job steps have filled out the job command
        :type job_exe_id: int
        :param command_arguments: The new job execution command argument string with pre-job step information filled in
        :type command_arguments: string
        """

        modified = timezone.now()
        self.filter(id=job_exe_id).update(command_arguments=command_arguments, last_modified=modified)

    def queue_job_exes(self, jobs, when):
        """Creates, saves, and returns new job executions for the given queued jobs. The caller must have obtained model
        locks on the job models. Any jobs that are not queued will be ignored. All jobs should have their related
        job_type and job_type_rev models populated.

        :param jobs: The queued jobs
        :type jobs: [:class:`job.models.Job`]
        :param when: The time that the jobs are queued
        :type when: :class:`datetime.datetime`
        :returns: The new queued job execution models
        :rtype: [:class:`job.models.JobExecution`]
        """

        job_ids = set()
        job_exes = []
        for job in jobs:
            if job.status != 'QUEUED':
                continue

            job_ids.add(job.id)
            job_exe = JobExecution()
            job_exe.job = job
            job_exe.timeout = job.timeout
            job_exe.queued = when
            job_exe.created = when
            # Fill in job execution command argument string with data that doesn't require pre-task
            interface = job.get_job_interface()
            data = job.get_job_data()
            job_exe.command_arguments = interface.populate_command_argument_properties(data)
            job_exe.configuration = job.configuration
            job_exes.append(job_exe)

        if not job_exes:
            return []

        # Create job executions and re-query to get ID fields
        self.bulk_create(job_exes)
        return list(self.filter(job_id__in=job_ids, status='QUEUED').iterator())

    @transaction.atomic
    def schedule_job_executions(self, framework_id, job_executions, workspaces):
        """Schedules the given job executions. The caller must have obtained a model lock on the given job_exe models.
        Any job_exe models that are not in the QUEUED status will be ignored. All of the job_exe and job model changes
        will be saved in the database in an atomic transaction. The updated job_exe models are returned with their
        related job, job_type, job_type_rev and node models populated.

        :param framework_id: The scheduling framework ID
        :type framework_id: string
        :param job_executions: A list of tuples where each tuple contains the job_exe model to schedule, the node to
            schedule it on, and the resources it will be given
        :type job_executions: [(:class:`job.models.JobExecution`, :class:`node.models.Node`,
            :class:`job.resources.JobResources`)]
        :param workspaces: A dict of all workspaces stored by name
        :type workspaces: {string: :class:`storage.models.Workspace`}
        :returns: The scheduled job_exe models with related job, job_type, job_type_rev and node models populated
        :rtype: [:class:`job.models.JobExecution`]
        """

        started = timezone.now()
        job_ids = []
        for job_execution in job_executions:
            job_exe = job_execution[0]
            if job_exe.status == 'QUEUED':
                job_ids.append(job_exe.job_id)

        # Lock corresponding jobs and update them to RUNNING
        jobs = {}
        locked_jobs = Job.objects.get_locked_jobs(job_ids)
        Job.objects.update_status(locked_jobs, 'RUNNING', started)
        for job in locked_jobs:
            jobs[job.id] = job

        # Update each job execution
        job_exes = []
        for job_execution in job_executions:
            job_exe = job_execution[0]
            node = job_execution[1]
            resources = job_execution[2]

            if job_exe.status != 'QUEUED':
                continue
            if node is None:
                raise Exception('Cannot schedule job execution %i without node' % job_exe.id)
            if resources is None:
                raise Exception('Cannot schedule job execution %i without resources' % job_exe.id)
            if job_exe.status != 'QUEUED':
                msg = 'Job execution %i is %s, must be in QUEUED status to be scheduled'
                raise Exception(msg % (job_exe.id, job_exe.status))

            job_exe.job = jobs[job_exe.job_id]
            job_exe.status = 'RUNNING'
            job_exe.started = started
            job_exe.node = node
            job_exe.configure_docker_params(framework_id, workspaces)
            job_exe.environment = JobEnvironment({}).get_dict()
            job_exe.cpus_scheduled = resources.cpus
            job_exe.mem_scheduled = resources.mem
            job_exe.disk_in_scheduled = resources.disk_in
            job_exe.disk_out_scheduled = resources.disk_out
            job_exe.disk_total_scheduled = resources.disk_total
            job_exe.requires_cleanup = job_exe.job.job_type.requires_cleanup
            job_exe.save()
            job_exes.append(job_exe)

        return job_exes

<<<<<<< HEAD
=======
    def task_ended(self, job_exe_id, task, when, exit_code):
        """Updates the given job execution to reflect that the given task has ended

        :param job_exe_id: The job execution ID
        :type job_exe_id: int
        :param task: Indicates which task, either 'pre', 'job', or 'post'
        :type task: string
        :param when: The time that the task ended
        :type when: :class:`datetime.datetime`
        :param exit_code: The task exit code, possibly None
        :type exit_code: int
        """

        job_exe_qry = self.filter(id=job_exe_id)
        if task == 'pre':
            job_exe_qry.update(pre_completed=when, pre_exit_code=exit_code)
        elif task == 'job':
            job_exe_qry.update(job_completed=when, job_exit_code=exit_code)
        elif task == 'post':
            job_exe_qry.update(post_completed=when, post_exit_code=exit_code)

    def task_started(self, job_exe_id, task, when):
        """Updates the given job execution to reflect that the given task has started

        :param job_exe_id: The job execution ID
        :type job_exe_id: int
        :param task: Indicates which task, either 'pre', 'job', or 'post'
        :type task: string
        :param when: The time that the task started
        :type when: :class:`datetime.datetime`
        """

        job_exe_qry = self.filter(id=job_exe_id)

        if task == 'pre':
            job_exe_qry.update(pre_started=when)
        elif task == 'job':
            job_exe_qry.update(job_started=when)
        elif task == 'post':
            job_exe_qry.update(post_started=when)

>>>>>>> 29d9a639
    def update_status(self, job_exes, status, when, error=None):
        """Updates the given job executions and jobs with the new status. The caller must have obtained model locks on
        the job execution and job models (in that order).

        :param job_exes: The job executions (with related job models) to update
        :type job_exes: [:class:`job.models.JobExecution`]
        :param status: The new status
        :type status: string
        :param when: The time that the status change occurred
        :type when: :class:`datetime.datetime`
        :param error: The error that caused the failure (required if status is FAILED, should be None otherwise)
        :type error: :class:`error.models.Error`
        """

        if status == 'QUEUED':
            raise Exception('QUEUED is an invalid status transition for job executions, use queue_job_exes()')
        if status == 'RUNNING':
            raise Exception('update_status() cannot set a job execution to RUNNING, use schedule_job_executions()')
        if status == 'FAILED' and not error:
            raise Exception('An error is required when status is FAILED')
        if not status == 'FAILED' and error:
            raise Exception('Status %s is invalid with an error' % status)

        modified = timezone.now()

        # Update job execution models in memory and collect job execution IDs
        job_exe_ids = set()
        jobs = []
        for job_exe in job_exes:
            job_exe_ids.add(job_exe.id)
            jobs.append(job_exe.job)
            job_exe.status = status
            job_exe.ended = when
            job_exe.error = error
            job_exe.last_modified = modified

        # Update job execution models in database with single query
        self.filter(id__in=job_exe_ids).update(status=status, ended=when, error=error, last_modified=modified)

        # Update job models
        Job.objects.update_status(jobs, status, when, error)


class JobExecution(models.Model):
    """Represents an instance of a job being queued and executed on a cluster node. Any status updates to a job
    execution model requires obtaining a lock on the model using select_for_update().

    :keyword job: The job that is being executed
    :type job: :class:`django.db.models.ForeignKey`
    :keyword status: The status of the run
    :type status: :class:`django.db.models.CharField`
    :keyword error: The error that caused the failure (should only be set when status is FAILED)
    :type error: :class:`django.db.models.ForeignKey`

    :keyword command_arguments: The argument string to execute on the command line for this job execution. This field is
        populated when the job execution is scheduled to run on a node and is updated when any needed pre-job steps are
        run.
    :type command_arguments: :class:`django.db.models.CharField`
    :keyword timeout: The maximum amount of time to allow this job to run before being killed (in seconds)
    :type timeout: :class:`django.db.models.IntegerField`
    :keyword configuration: JSON description describing the configuration for how the job execution should be run
    :type configuration: :class:`djorm_pgjson.fields.JSONField`

    :keyword node: The node on which the job execution is being run
    :type node: :class:`django.db.models.ForeignKey`
    :keyword environment: JSON description defining the environment data for this job execution. This field is populated
        when the job execution is scheduled to run on a node.
    :type environment: :class:`djorm_pgjson.fields.JSONField`
    :keyword cpus_scheduled: The number of CPUs scheduled for this job execution
    :type cpus_scheduled: :class:`django.db.models.FloatField`
    :keyword mem_scheduled: The amount of RAM in MiB scheduled for this job execution
    :type mem_scheduled: :class:`django.db.models.FloatField`
    :keyword disk_in_scheduled: The amount of disk space in MiB scheduled for input files for this job execution
    :type disk_in_scheduled: :class:`django.db.models.FloatField`
    :keyword disk_out_scheduled: The amount of disk space in MiB scheduled for output (temp work and products) for this
        job execution
    :type disk_out_scheduled: :class:`django.db.models.FloatField`
    :keyword disk_total_scheduled: The total amount of disk space in MiB scheduled for this job execution
    :type disk_total_scheduled: :class:`django.db.models.FloatField`
    :keyword requires_cleanup: Whether this job execution still requires cleanup on the node
    :type requires_cleanup: :class:`django.db.models.BooleanField`

    :keyword pre_started: When the pre-task was started
    :type pre_started: :class:`django.db.models.DateTimeField`
    :keyword pre_completed: When the pre-task was completed
    :type pre_completed: :class:`django.db.models.DateTimeField`
    :keyword pre_exit_code: The exit code of the pre-task
    :type pre_exit_code: :class:`django.db.models.IntegerField`

    :keyword job_started: When the main job task started running
    :type job_started: :class:`django.db.models.DateTimeField`
    :keyword job_completed: When the main job task was completed
    :type job_completed: :class:`django.db.models.DateTimeField`
    :keyword job_exit_code: The exit code of the main job task
    :type job_exit_code: :class:`django.db.models.IntegerField`

    :keyword post_started: When the post-task was started
    :type post_started: :class:`django.db.models.DateTimeField`
    :keyword post_completed: When the post-task was completed
    :type post_completed: :class:`django.db.models.DateTimeField`
    :keyword post_exit_code: The exit code of the post-task
    :type post_exit_code: :class:`django.db.models.IntegerField`

    :keyword stdout: The stdout contents of the entire job execution. This field should normally be deferred when
        querying for job executions since it can be large and often is not needed.
    :type stdout: :class:`django.db.models.TextField`
    :keyword stderr: The stderr contents of the entire job execution. This field should normally be deferred when
        querying for job executions since it can be large and often is not needed.
    :type stderr: :class:`django.db.models.TextField`

    :keyword results_manifest: The results manifest generated by the job's algorithm
    :type results_manifest: :class:`djorm_pgjson.fields.JSONField`
    :keyword results: JSON description defining the results for this job execution. This field is populated when the
        post-job steps are successfully completed.
    :type results: :class:`djorm_pgjson.fields.JSONField`

    :keyword created: When the job execution was created
    :type created: :class:`django.db.models.DateTimeField`
    :keyword queued: When the job was added to the queue for this run and went to QUEUED status
    :type queued: :class:`django.db.models.DateTimeField`
    :keyword started: When the job was scheduled and went to RUNNING status
    :type started: :class:`django.db.models.DateTimeField`
    :keyword ended: When the job execution ended (FAILED, COMPLETED, or CANCELED)
    :type ended: :class:`django.db.models.DateTimeField`
    :keyword cleaned_up: When the job execution was cleaned up on the node
    :type cleaned_up: :class:`django.db.models.DateTimeField`
    :keyword last_modified: When the job execution was last modified
    :type last_modified: :class:`django.db.models.DateTimeField`
    """
    JOB_EXE_STATUSES = (
        ('QUEUED', 'QUEUED'),
        ('RUNNING', 'RUNNING'),
        ('FAILED', 'FAILED'),
        ('COMPLETED', 'COMPLETED'),
        ('CANCELED', 'CANCELED'),
    )

    FINAL_STATUSES = ['FAILED', 'COMPLETED', 'CANCELED']

    job = models.ForeignKey('job.Job', on_delete=models.PROTECT)
    status = models.CharField(choices=JOB_EXE_STATUSES, default='QUEUED', max_length=50, db_index=True)
    error = models.ForeignKey('error.Error', blank=True, null=True, on_delete=models.PROTECT)

    command_arguments = models.CharField(max_length=1000)
    timeout = models.IntegerField()
    configuration = djorm_pgjson.fields.JSONField()

    node = models.ForeignKey('node.Node', blank=True, null=True, on_delete=models.PROTECT)
    # TODO: Remove this unused field. This will force changes through the REST API though, so coordinate with UI
    environment = djorm_pgjson.fields.JSONField()
    cpus_scheduled = models.FloatField(blank=True, null=True)
    mem_scheduled = models.FloatField(blank=True, null=True)
    disk_in_scheduled = models.FloatField(blank=True, null=True)
    disk_out_scheduled = models.FloatField(blank=True, null=True)
    disk_total_scheduled = models.FloatField(blank=True, null=True)
    requires_cleanup = models.BooleanField(default=False, db_index=True)
    cleanup_job = models.ForeignKey('job.Job', related_name='cleans', blank=True, null=True, on_delete=models.PROTECT)

    # TODO: Rename pre_completed, job_completed, etc to pre_ended, job_ended, etc. This will force changes through the
    # REST API though, so coordinate with UI
    pre_started = models.DateTimeField(blank=True, null=True)
    pre_completed = models.DateTimeField(blank=True, null=True)
    pre_exit_code = models.IntegerField(blank=True, null=True)

    job_started = models.DateTimeField(blank=True, null=True)
    job_completed = models.DateTimeField(blank=True, null=True)
    job_exit_code = models.IntegerField(blank=True, null=True)
    job_metrics = djorm_pgjson.fields.JSONField(null=True)

    post_started = models.DateTimeField(blank=True, null=True)
    post_completed = models.DateTimeField(blank=True, null=True)
    post_exit_code = models.IntegerField(blank=True, null=True)

    stdout = models.TextField(blank=True, null=True) #deprecated
    stderr = models.TextField(blank=True, null=True) #deprecated

    results_manifest = djorm_pgjson.fields.JSONField()
    results = djorm_pgjson.fields.JSONField()

    created = models.DateTimeField(auto_now_add=True)
    queued = models.DateTimeField()
    started = models.DateTimeField(blank=True, null=True)
    ended = models.DateTimeField(blank=True, null=True)
    cleaned_up = models.DateTimeField(blank=True, null=True)
    last_modified = models.DateTimeField(auto_now=True, db_index=True)

    objects = JobExecutionManager()

    def configure_docker_params(self, framework_id, workspaces):
        """Configures the Docker parameters needed for each task in the execution. Requires workspace information to
        determine any Docker parameters that might be required by this job execution's workspaces.

        :param framework_id: The scheduling framework ID
        :type framework_id: string
        :param workspaces: A dict of all workspaces stored by name
        :type workspaces: {string: :class:`storage.models.Workspace`}
        """

        configuration = self.get_job_configuration()

        # setup remote task logging
        configuration.configure_logging_docker_params(self.id)

        # Pass database connection details from scheduler as environment variables
        db = settings.DATABASES['default']
        if self.job.job_type.is_system:
            configuration.add_job_task_docker_param(DockerParam('env', 'SCALE_DB_NAME=' + db['NAME']))
            configuration.add_job_task_docker_param(DockerParam('env', 'SCALE_DB_USER=' + db['USER']))
            configuration.add_job_task_docker_param(DockerParam('env', 'SCALE_DB_PASS=' + db['PASSWORD']))
            configuration.add_job_task_docker_param(DockerParam('env', 'SCALE_DB_HOST=' + db['HOST']))
            configuration.add_job_task_docker_param(DockerParam('env', 'SCALE_DB_PORT=' + db['PORT']))
        else:
            configuration.add_pre_task_docker_param(DockerParam('env', 'SCALE_DB_NAME=' + db['NAME']))
            configuration.add_pre_task_docker_param(DockerParam('env', 'SCALE_DB_USER=' + db['USER']))
            configuration.add_pre_task_docker_param(DockerParam('env', 'SCALE_DB_PASS=' + db['PASSWORD']))
            configuration.add_pre_task_docker_param(DockerParam('env', 'SCALE_DB_HOST=' + db['HOST']))
            configuration.add_pre_task_docker_param(DockerParam('env', 'SCALE_DB_PORT=' + db['PORT']))
            configuration.add_post_task_docker_param(DockerParam('env', 'SCALE_DB_NAME=' + db['NAME']))
            configuration.add_post_task_docker_param(DockerParam('env', 'SCALE_DB_USER=' + db['USER']))
            configuration.add_post_task_docker_param(DockerParam('env', 'SCALE_DB_PASS=' + db['PASSWORD']))
            configuration.add_post_task_docker_param(DockerParam('env', 'SCALE_DB_HOST=' + db['HOST']))
            configuration.add_post_task_docker_param(DockerParam('env', 'SCALE_DB_PORT=' + db['PORT']))

        if not self.job.job_type.is_system:
            # Non-system jobs get named Docker volumes for input and output data
            input_vol_name = job_exe_container.get_job_exe_input_vol_name(framework_id, self.id)
            output_vol_name = job_exe_container.get_job_exe_output_vol_name(framework_id, self.id)
            input_volume_ro = '%s:%s:ro' % (input_vol_name, SCALE_JOB_EXE_INPUT_PATH)
            input_volume_rw = '%s:%s:rw' % (input_vol_name, SCALE_JOB_EXE_INPUT_PATH)
            output_volume_ro = '%s:%s:ro' % (output_vol_name, SCALE_JOB_EXE_OUTPUT_PATH)
            output_volume_rw = '%s:%s:rw' % (output_vol_name, SCALE_JOB_EXE_OUTPUT_PATH)
            configuration.add_pre_task_docker_param(DockerParam('volume', input_volume_rw))
            configuration.add_pre_task_docker_param(DockerParam('volume', output_volume_rw))
            configuration.add_job_task_docker_param(DockerParam('volume', input_volume_ro))
            configuration.add_job_task_docker_param(DockerParam('volume', output_volume_rw))
            configuration.add_post_task_docker_param(DockerParam('volume', output_volume_ro))

        # Configure Strike workspace based on current configuration
        if self.job.job_type.name == 'scale-strike':
            from ingest.models import Strike
            strike = Strike.objects.get(job_id=self.job_id)
            workspace_name = strike.get_strike_configuration().get_workspace()
            configuration.add_job_task_workspace(workspace_name, MODE_RW)

        # Configure any Docker parameters needed for workspaces
        configuration.configure_workspace_docker_params(framework_id, self.id, workspaces)

        self.configuration = configuration.get_dict()

    def get_docker_image(self):
        """Gets the Docker image for the job execution

        :returns: The Docker image for the job execution
        :rtype: string
        """

        return self.job.job_type.docker_image

    def get_error_interface(self):
        """Returns the error interface for this job execution

        :returns: The error interface for this job execution
        :rtype: :class:`job.configuration.interface.job_interface.ErrorInterface`
        """

        return self.job.job_type.get_error_interface()

    def get_job_configuration(self):
        """Returns the configuration for this job

        :returns: The configuration for this job
        :rtype: :class:`job.configuration.configuration.job_configuration.JobConfiguration`
        """

        return JobConfiguration(self.configuration)

    def get_job_environment(self):
        """Returns the environment data for this job

        :returns: The environment data for this job
        :rtype: :class:`job.configuration.environment.job_environment.JobEnvironment`
        """

        return JobEnvironment(self.environment)

    def get_job_interface(self):
        """Returns the job interface for executing this job

        :returns: The interface for this job execution
        :rtype: :class:`job.configuration.interface.job_interface.JobInterface`
        """

        return self.job.get_job_interface()

    def get_job_results(self):
        """Returns the results for this job execution

        :returns: The results for this job execution
        :rtype: :class:`job.configuration.results.job_results.JobResults`
        """

        return JobResults(self.results)

    def get_job_type_name(self):
        """Returns the name of this job's type

        :returns: The name of this job's type
        :rtype: string
        """

        return self.job.job_type.name

    def is_docker_privileged(self):
        """Indicates whether this job execution uses Docker in privileged mode

        :returns: True if this job execution uses Docker in privileged mode, False otherwise
        :rtype: bool
        """

        return self.job.job_type.docker_privileged

    @property
    def is_finished(self):
        """Indicates if this job execution has completed (success or failure)

        :returns: True if the job execution is in an final state, False otherwise
        :rtype: bool
        """
        return self.status in ['FAILED', 'COMPLETED', 'CANCELED']

    @property
    def is_system(self):
        """Indicates whether this job execution is for a system job

        :returns: True if this job execution is for a system job, False otherwise
        :rtype: bool
        """

        return self.job.job_type.is_system

    def is_timed_out(self, when):
        """Indicates whether this job execution is timed out based on the given current time

        :param when: The current time
        :type when: :class:`datetime.datetime`
        :returns: True if this job execution is for a system job, False otherwise
        :rtype: bool
        """

        running_with_timeout_set = self.status == 'RUNNING' and self.timeout
        timeout_exceeded = self.started + datetime.timedelta(seconds=self.timeout) < when
        return running_with_timeout_set and timeout_exceeded

    def uses_docker(self):
        """Indicates whether this job execution uses Docker

        :returns: True if this job execution uses Docker, False otherwise
        :rtype: bool
        """

        return self.job.job_type.uses_docker

    def get_log_json(self, include_stdout=True, include_stderr=True, since=None):
        """Get log data from elasticsearch as a dict (from the raw JSON).

        :param include_stdout: If True, include stdout in the result
        :type include_stdout: bool
        :param include_stderr: If True include stderr in the result
        :type include_stderr: bool
        :param since: If present, only retrieve logs since this timestamp (non-inclusive).
        :type since: :class:`datetime.datetime` or None
        :rtype: tuple of (dict, :class:`datetime.datetime`) with the results or None and the last modified timestamp
        """
        q = {
                "size": 10000,
                "query": {
                    "bool": {
                        "must": [
<<<<<<< HEAD
                            {"match": {"tag": "%d_job" % job_exe.pk}}
=======
                            {"match": {"tag": "%d_job" % self.pk}}
>>>>>>> 29d9a639
                        ]
                    }
                },
                "_source": ["@timestamp", "message", "level", "tag"]
            }
        if not include_stdout and not include_stderr:
            return None, util.parse.datetime.datetime.utcnow()
        elif include_stdout and not include_stderr:
            q["query"]["bool"]["must"].append({"match": {"level": 6}})
        elif include_stderr and not include_stdout:
            q["query"]["bool"]["must"].append({"match": {"level": 3}})
        if since is not None:
            q["query"]["bool"]["must"].append({"range": {"@timestamp": {"gt": since.isoformat()}}})

        esr = urllib2.urlopen(
<<<<<<< HEAD
            urllib2.Request(settings.ELASTICSEARCH_URL,
=======
            urllib2.Request(settings.ELASTICSEARCH_URL+"/_search",
>>>>>>> 29d9a639
                            data=json.dumps(q),
                            headers={"Accept": "application/json", "Content-type": "application/json"}))

        hits = json.loads(esr.read())
        if hits["hits"]["total"] == 0:
            return None, util.parse.datetime.datetime.utcnow()
        last_modified = max([util.parse.parse_datetime(h["_source"]["@timestamp"]) for h in hits["hits"]["hits"]])
        return hits, last_modified

    def get_log_text(self, include_stdout=True, include_stderr=True, since=None, html=False):
        """Get log data from elasticsearch.

        :param include_stdout: If True, include stdout in the result
        :type include_stdout: bool
        :param include_stderr: If True include stderr in the result
        :type include_stderr: bool
        :param since: If present, only retrieve logs since this timestamp (non-inclusive).
        :type since: :class:`datetime.datetime` or None
        :param html: If True, wrap the lines in div elements with stdout/stderr css classes, otherwise use plain text
        :type html: bool
        :rtype: tuple of (str, :class:`datetime.datetime`) with the log or None and last modified timestamp
        """

        hits, last_modified = self.get_log_json(include_stdout, include_stderr, since)
        if hits is None:
            return None, last_modified
        if html:
            d = ""
            for h in hits["hits"]["hits"]:
                cls = "stdout"
                if h["_source"]["level"] <= 3:
                    cls = "stderr"
                d += '<div class="%s">%s</div>\n' % (cls, django.utils.html.escape(h["_source"]["message"]))
            return d, last_modified
        return "\n".join(h["_source"]["message"] for h in hits["hits"]["hits"]), last_modified

    class Meta(object):
        """Meta information for the database"""
        db_table = 'job_exe'


class JobTypeStatusCounts(object):
    """Represents job counts for a job type.

    :keyword status: The job execution status being counted.
    :type status: string
    :keyword count: The number of job executions for the associated status.
    :type count: int
    :keyword most_recent: The date/time of the last job execution for the associated status.
    :type most_recent: datetime.datetime
    :keyword category: The category of the job execution status being counted. Note that currently this will only be
        populated for types of ERROR status values.
    :type category: string
    """
    def __init__(self, status, count=0, most_recent=None, category=None):
        self.status = status
        self.count = count
        self.most_recent = most_recent
        self.category = category


class JobTypeStatus(object):
    """Represents job type statistics.

    :keyword job_type: The job type being counted.
    :type job_type: :class:`job.models.JobType`
    :keyword job_counts: A list of counts for the jobs of the given job type organized by status.
    :type job_counts: [:class:`job.models.JobTypeStatusCounts`]
    """
    def __init__(self, job_type, job_counts=None):
        self.job_type = job_type
        self.job_counts = job_counts


class JobTypePendingStatus(object):
    """Represents job type pending statistics.

    :keyword job_type: The job type being counted.
    :type job_type: :class:`job.models.JobType`
    :keyword count: The number of job executions pending for the associated job type.
    :type count: int
    :keyword longest_pending: The date/time of the last job execution for the associated job type.
    :type longest_pending: datetime.datetime
    """
    def __init__(self, job_type, count=0, longest_pending=None):
        self.job_type = job_type
        self.count = count
        self.longest_pending = longest_pending


class JobTypeRunningStatus(object):
    """Represents job type running statistics.

    :keyword job_type: The job type being counted.
    :type job_type: :class:`job.models.JobType`
    :keyword count: The number of job executions running for the associated job type.
    :type count: int
    :keyword longest_running: The date/time of the last job execution for the associated job type.
    :type longest_running: datetime.datetime
    """
    def __init__(self, job_type, count=0, longest_running=None):
        self.job_type = job_type
        self.count = count
        self.longest_running = longest_running


class JobTypeFailedStatus(object):
    """Represents job type system failure statistics.

    :keyword job_type: The job type being counted.
    :type job_type: :class:`job.models.JobType`
    :keyword count: The number of job executions failed for the associated job type.
    :type count: int
    :keyword first_error: The date/time of the first job execution failed for the associated job type.
    :type first_error: datetime.datetime
    :keyword last_error: The date/time of the last job execution failed for the associated job type.
    :type last_error: datetime.datetime
    """
    def __init__(self, job_type, error, count=0, first_error=None, last_error=None):
        self.job_type = job_type
        self.error = error
        self.count = count
        self.first_error = first_error
        self.last_error = last_error


class JobTypeManager(models.Manager):
    """Provides additional methods for handling job types
    """

    @transaction.atomic
    def create_job_type(self, name, version, interface, trigger_rule=None, error_mapping=None, **kwargs):
        """Creates a new non-system job type and saves it in the database. All database changes occur in an atomic
        transaction.

        :param name: The identifying name of the job type used by clients for queries
        :type name: string
        :param version: The version of the job type
        :type version: string
        :param interface: The interface for running a job of this type
        :type interface: :class:`job.configuration.interface.job_interface.JobInterface`
        :param trigger_rule: The trigger rule that creates jobs of this type, possibly None
        :type trigger_rule: :class:`trigger.models.TriggerRule`
        :param error_mapping: Mapping for translating an exit code to an error type
        :type error_mapping: :class:`job.configuration.interface.error_interface.ErrorInterface`
        :returns: The new job type
        :rtype: :class:`job.models.JobType`

        :raises :class:`job.exceptions.InvalidJobField`: If a given job type field has an invalid value
        :raises :class:`trigger.configuration.exceptions.InvalidTriggerType`: If the given trigger rule is an invalid
        type for creating jobs
        :raises :class:`trigger.configuration.exceptions.InvalidTriggerRule`: If the given trigger rule configuration is
        invalid
        :raises :class:`job.configuration.data.exceptions.InvalidConnection`: If the trigger rule connection to the job
        type interface is invalid
        """

        for field_name in kwargs:
            if field_name in JobType.UNEDITABLE_FIELDS:
                raise Exception('%s is not an editable field' % field_name)
        self._validate_job_type_fields(**kwargs)

        # Validate the trigger rule
        if trigger_rule:
            trigger_config = trigger_rule.get_configuration()
            if not isinstance(trigger_config, JobTriggerRuleConfiguration):
                raise InvalidTriggerType('%s is an invalid trigger rule type for creating jobs' % trigger_rule.type)
            trigger_config.validate_trigger_for_job(interface)

        # Create the new job type
        job_type = JobType(**kwargs)
        job_type.name = name
        job_type.version = version
        job_type.interface = interface.get_dict()
        job_type.trigger_rule = trigger_rule
        if error_mapping:
            error_mapping.validate()
            job_type.error_mapping = error_mapping.get_dict()
        if 'is_active' in kwargs:
            job_type.archived = None if kwargs['is_active'] else timezone.now()
        if 'is_paused' in kwargs:
            job_type.paused = timezone.now() if kwargs['is_paused'] else None
        job_type.save()

        # Create first revision of the job type
        JobTypeRevision.objects.create_job_type_revision(job_type)

        return job_type

    @transaction.atomic
    def edit_job_type(self, job_type_id, interface=None, trigger_rule=None, remove_trigger_rule=False,
                      error_mapping=None, **kwargs):
        """Edits the given job type and saves the changes in the database. The caller must provide the related
        trigger_rule model. All database changes occur in an atomic transaction. An argument of None for a field
        indicates that the field should not change. The remove_trigger_rule parameter indicates the difference between
        no change to the trigger rule (False) and removing the trigger rule (True) when trigger_rule is None.

        :param job_type_id: The unique identifier of the job type to edit
        :type job_type_id: int
        :param interface: The interface for running a job of this type, possibly None
        :type interface: :class:`job.configuration.interface.job_interface.JobInterface`
        :param trigger_rule: The trigger rule that creates jobs of this type, possibly None
        :type trigger_rule: :class:`trigger.models.TriggerRule`
        :param remove_trigger_rule: Indicates whether the trigger rule should be unchanged (False) or removed (True)
            when trigger_rule is None
        :type remove_trigger_rule: bool
        :param error_mapping: Mapping for translating an exit code to an error type
        :type error_mapping: :class:`job.configuration.interface.error_interface.ErrorInterface`

        :raises :class:`job.exceptions.InvalidJobField`: If a given job type field has an invalid value
        :raises :class:`trigger.configuration.exceptions.InvalidTriggerType`: If the given trigger rule is an invalid
        type for creating jobs
        :raises :class:`trigger.configuration.exceptions.InvalidTriggerRule`: If the given trigger rule configuration is
        invalid
        :raises :class:`job.configuration.data.exceptions.InvalidConnection`: If the trigger rule connection to the job
        type interface is invalid
        :raises :class:`recipe.configuration.definition.exceptions.InvalidDefinition`: If the interface change
        invalidates any existing recipe type definitions
        """

        for field_name in kwargs:
            if field_name in JobType.UNEDITABLE_FIELDS:
                raise Exception('%s is not an editable field' % field_name)
        self._validate_job_type_fields(**kwargs)

        recipe_types = []
        if interface:
            # Lock all recipe types so they can be validated after changing job type interface
            from recipe.models import RecipeType
            recipe_types = list(RecipeType.objects.select_for_update().order_by('id').iterator())

        # Acquire model lock for job type
        job_type = JobType.objects.select_for_update().get(pk=job_type_id)
        if job_type.is_system:
            raise Exception('Cannot edit a system job type')

        if interface:
            # New job interface, validate all existing recipes
            job_type.interface = interface.get_dict()
            job_type.revision_num += 1
            job_type.save()
            for recipe_type in recipe_types:
                recipe_type.get_recipe_definition().validate_job_interfaces()

        if trigger_rule or remove_trigger_rule:
            if job_type.trigger_rule:
                # Archive old trigger rule since we are changing to a new one
                TriggerRule.objects.archive_trigger_rule(job_type.trigger_rule_id)
            job_type.trigger_rule = trigger_rule

        # Validate updated trigger rule against updated interface
        if job_type.trigger_rule:
            trigger_config = job_type.trigger_rule.get_configuration()
            if not isinstance(trigger_config, JobTriggerRuleConfiguration):
                msg = '%s is an invalid trigger rule type for creating jobs'
                raise InvalidTriggerType(msg % job_type.trigger_rule.type)
            trigger_config.validate_trigger_for_job(job_type.get_job_interface())

        if error_mapping:
            error_mapping.validate()
            job_type.error_mapping = error_mapping.get_dict()
        if 'is_active' in kwargs and job_type.is_active != kwargs['is_active']:
            job_type.archived = None if kwargs['is_active'] else timezone.now()
        if 'is_paused' in kwargs and job_type.is_paused != kwargs['is_paused']:
            job_type.paused = timezone.now() if kwargs['is_paused'] else None
        for field_name in kwargs:
            setattr(job_type, field_name, kwargs[field_name])
        job_type.save()

        if interface:
            # Create new revision of the job type for new interface
            JobTypeRevision.objects.create_job_type_revision(job_type)

    def get_by_natural_key(self, name, version):
        """Django method to retrieve a job type for the given natural key

        :param name: The human-readable name of the job type
        :type name: string
        :param version: The version of the job type
        :type version: string
        :returns: The job type defined by the natural key
        :rtype: :class:`job.models.JobType`
        """
        return self.get(name=name, version=version)

    def get_cleanup_job_type(self):
        """Returns the Scale Cleanup job type

        :returns: The cleanup job type
        :rtype: :class:`job.models.JobType`
        """

        return JobType.objects.get(name='scale-cleanup', version='1.0')

    def get_clock_job_type(self):
        """Returns the Scale Clock job type

        :returns: The clock job type
        :rtype: :class:`job.models.JobType`
        """

        return JobType.objects.get(name='scale-clock', version='1.0')

    def get_job_types(self, started=None, ended=None, names=None, categories=None, order=None):
        """Returns a list of job types within the given time range.

        :param started: Query job types updated after this amount of time.
        :type started: :class:`datetime.datetime`
        :param ended: Query job types updated before this amount of time.
        :type ended: :class:`datetime.datetime`
        :param names: Query jobs of the type associated with the name.
        :type names: [string]
        :param categories: Query jobs of the type associated with the category.
        :type categories: [string]
        :param order: A list of fields to control the sort order.
        :type order: [string]
        :returns: The list of job types that match the time range.
        :rtype: [:class:`job.models.JobType`]
        """

        # Fetch a list of job types
        job_types = JobType.objects.all()

        # Apply time range filtering
        if started:
            job_types = job_types.filter(last_modified__gte=started)
        if ended:
            job_types = job_types.filter(last_modified__lte=ended)

        # Apply additional filters
        if names:
            job_types = job_types.filter(name__in=names)
        if categories:
            job_types = job_types.filter(category__in=categories)

        # Apply sorting
        if order:
            job_types = job_types.order_by(*order)
        else:
            job_types = job_types.order_by('last_modified')
        return job_types

    def get_details(self, job_type_id):
        """Returns the job type for the given ID with all detail fields included.

        The additional fields include: errors, job_counts_6h, job_counts_12h, and job_counts_24h.

        :param job_type_id: The unique identifier of the job type.
        :type job_type_id: int
        :returns: The job type with all detail fields included.
        :rtype: :class:`job.models.JobType`
        """

        # Attempt to get the job type
        job_type = JobType.objects.select_related('trigger_rule').get(pk=job_type_id)

        # Add associated error information
        error_names = job_type.get_error_interface().get_error_names()
        job_type.errors = Error.objects.filter(name__in=error_names) if error_names else []

        # Add recent performance statistics
        started = timezone.now()
        job_type.job_counts_24h = self.get_performance(job_type_id, started - datetime.timedelta(hours=24))
        job_type.job_counts_12h = self.get_performance(job_type_id, started - datetime.timedelta(hours=12))
        job_type.job_counts_6h = self.get_performance(job_type_id, started - datetime.timedelta(hours=6))

        return job_type

    def get_performance(self, job_type_id, started, ended=None):
        """Returns the job count statistics for a given job type and time range.

        :param job_type_id: The unique identifier of the job type.
        :type job_type_id: int
        :param started: Query job types updated after this amount of time.
        :type started: :class:`datetime.datetime`
        :param ended: Query job types updated before this amount of time.
        :type ended: :class:`datetime.datetime`
        :returns: A list of job counts organized by status.
        :rtype: [:class:`job.models.JobTypeStatusCounts`]
        """
        count_dicts = Job.objects.values('job_type__id', 'status', 'error__category')
        count_dicts = count_dicts.filter(job_type_id=job_type_id, last_status_change__gte=started)
        if ended:
            count_dicts = count_dicts.filter(last_status_change__lte=ended)
        count_dicts = count_dicts.annotate(count=models.Count('job_type'),
                                           most_recent=models.Max('last_status_change'))
        results = []
        for count_dict in count_dicts:
            counts = JobTypeStatusCounts(count_dict['status'], count_dict['count'],
                                         count_dict['most_recent'], count_dict['error__category'])
            results.append(counts)
        return results

    def get_status(self, started, ended=None):
        """Returns a list of job types with counts broken down by job status.

        Note that all running job types are counted regardless of date/time filters.

        :param started: Query job types updated after this amount of time.
        :type started: :class:`datetime.datetime`
        :param ended: Query job types updated before this amount of time.
        :type ended: :class:`datetime.datetime`
        :returns: The list of job types with supplemented statistics.
        :rtype: [:class:`job.models.JobTypeStatus`]
        """

        # Build a mapping of all job type identifier -> status model
        job_types = JobType.objects.all().defer('interface', 'error_mapping').order_by('last_modified')
        status_dict = {job_type.id: JobTypeStatus(job_type, []) for job_type in job_types}

        # Build up the filters based on inputs and all running jobs
        count_filters = Q(status='RUNNING')
        if ended:
            count_filters = count_filters | Q(last_status_change__gte=started, last_status_change__lte=ended)
        else:
            count_filters = count_filters | Q(last_status_change__gte=started)

        # Fetch a count of all jobs grouped by status counts
        count_dicts = Job.objects.values('job_type__id', 'status', 'error__category').filter(count_filters)
        count_dicts = count_dicts.annotate(count=models.Count('job_type'),
                                           most_recent=models.Max('last_status_change'))

        # Collect the status and counts by job type
        for count_dict in count_dicts:
            status = status_dict[count_dict['job_type__id']]
            counts = JobTypeStatusCounts(count_dict['status'], count_dict['count'],
                                         count_dict['most_recent'], count_dict['error__category'])
            status.job_counts.append(counts)

        return [status_dict[job_type.id] for job_type in job_types]

    def get_pending_status(self):
        """Returns a status overview of all currently pending job types.

        The results consist of standard job type models, plus additional computed statistics fields including a total
        count of associated jobs and the longest pending job.

        :returns: The list of each job type with additional statistic fields.
        :rtype: [:class:`job.models.JobTypePendingStatus`]
        """

        # Fetch a count of all pending jobs with type information
        # We have to specify values to workaround the JSON fields throwing an error when used with annotate
        job_dicts = Job.objects.values(*['job_type__%s' % f for f in JobType.BASE_FIELDS])
        job_dicts = job_dicts.filter(status='PENDING')
        job_dicts = job_dicts.annotate(count=models.Count('job_type'),
                                       longest_pending=models.Min('last_status_change'))
        job_dicts = job_dicts.order_by('longest_pending')

        # Convert each result to a real job type model with added statistics
        results = []
        for job_dict in job_dicts:
            job_type_dict = {f: job_dict['job_type__%s' % f] for f in JobType.BASE_FIELDS}
            job_type = JobType(**job_type_dict)

            status = JobTypePendingStatus(job_type, job_dict['count'], job_dict['longest_pending'])
            results.append(status)
        return results

    def get_running_status(self):
        """Returns a status overview of all currently running job types.

        The results consist of standard job type models, plus additional computed statistics fields including a total
        count of associated jobs and the longest running job.

        :returns: The list of each job type with additional statistic fields.
        :rtype: [:class:`job.models.JobTypeRunningStatus`]
        """

        # Fetch a count of all running jobs with type information
        # We have to specify values to workaround the JSON fields throwing an error when used with annotate
        job_dicts = Job.objects.values(*['job_type__%s' % f for f in JobType.BASE_FIELDS])
        job_dicts = job_dicts.filter(status='RUNNING')
        job_dicts = job_dicts.annotate(count=models.Count('job_type'),
                                       longest_running=models.Min('last_status_change'))
        job_dicts = job_dicts.order_by('longest_running')

        # Convert each result to a real job type model with added statistics
        results = []
        for job_dict in job_dicts:
            job_type_dict = {f: job_dict['job_type__%s' % f] for f in JobType.BASE_FIELDS}
            job_type = JobType(**job_type_dict)

            status = JobTypeRunningStatus(job_type, job_dict['count'], job_dict['longest_running'])
            results.append(status)
        return results

    def get_failed_status(self):
        """Returns all job types that have failed due to system errors.

        The results consist of standard job type models, plus additional computed statistics fields including a total
        count of associated jobs and the last status change of a running job.

        :returns: The list of each job type with additional statistic fields.
        :rtype: [:class:`job.models.JobTypeFailedStatus`]
        """

        # Make a list of all the basic error fields to fetch
        error_fields = ['id', 'name', 'title', 'description', 'category', 'created', 'last_modified']

        # We have to specify values to workaround the JSON fields throwing an error when used with annotate
        query_fields = []
        query_fields.extend(['job_type__%s' % f for f in JobType.BASE_FIELDS])
        query_fields.extend(['error__%s' % f for f in error_fields])

        # Fetch a count of all running jobs with type information
        job_dicts = Job.objects.values(*query_fields)
        job_dicts = job_dicts.filter(status='FAILED', error__category='SYSTEM')
        job_dicts = job_dicts.annotate(count=models.Count('job_type'),
                                       first_error=models.Min('last_status_change'),
                                       last_error=models.Max('last_status_change'))
        job_dicts = job_dicts.order_by('-last_error')

        # Convert each result to a real job type model with added statistics
        results = []
        for job_dict in job_dicts:
            job_type_dict = {f: job_dict['job_type__%s' % f] for f in JobType.BASE_FIELDS}
            job_type = JobType(**job_type_dict)

            error_dict = {f: job_dict['error__%s' % f] for f in error_fields}
            error = Error(**error_dict)

            status = JobTypeFailedStatus(job_type, error, job_dict['count'], job_dict['first_error'],
                                         job_dict['last_error'])
            results.append(status)
        return results

    def validate_job_type(self, name, version, interface, error_mapping=None, trigger_config=None):
        """Validates a new job type prior to attempting a save

        :param name: The system name of the job type
        :type name: string
        :param version: The version of the job type
        :type version: string
        :param interface: The interface for running a job of this type
        :type interface: :class:`job.configuration.interface.job_interface.JobInterface`
        :param error_mapping: The interface for mapping error exit codes
        :type error_mapping: :class:`job.configuration.interface.error_interface.ErrorInterface`
        :param trigger_config: The trigger rule configuration, possibly None
        :type trigger_config: :class:`trigger.configuration.trigger_rule.TriggerRuleConfiguration`
        :returns: A list of warnings discovered during validation.
        :rtype: [:class:`job.configuration.data.job_data.ValidationWarning`]

        :raises :class:`trigger.configuration.exceptions.InvalidTriggerType`: If the given trigger rule is an invalid
            type for creating jobs
        :raises :class:`trigger.configuration.exceptions.InvalidTriggerRule`: If the given trigger rule configuration is
            invalid
        :raises :class:`job.configuration.data.exceptions.InvalidConnection`: If the trigger rule connection to the job
            type interface is invalid
        :raises :class:`recipe.configuration.definition.exceptions.InvalidDefinition`: If the interface invalidates any
            existing recipe type definitions
        """

        warnings = []

        if trigger_config:
            trigger_config.validate()
            if not isinstance(trigger_config, JobTriggerRuleConfiguration):
                msg = '%s is an invalid trigger rule type for creating jobs'
                raise InvalidTriggerType(msg % trigger_config.trigger_rule_type)
            warnings.extend(trigger_config.validate_trigger_for_job(interface))

        if error_mapping:
            warnings.extend(error_mapping.validate())

        try:
            # If this is an existing job type, try changing the interface temporarily and validate all existing recipe
            # type definitions
            with transaction.atomic():
                job_type = JobType.objects.get(name=name, version=version)
                job_type.interface = interface.get_dict()
                job_type.save()

                from recipe.models import RecipeType
                for recipe_type in RecipeType.objects.all():
                    warnings.extend(recipe_type.get_recipe_definition().validate_job_interfaces())

                # Explicitly roll back transaction so job type isn't changed
                raise RollbackTransaction()
        except (JobType.DoesNotExist, RollbackTransaction):
            # Swallow exceptions
            pass

        return warnings

    def _validate_job_type_fields(self, **kwargs):
        """Validates the given keyword argument fields for job types

        :raises :class:`job.exceptions.InvalidJobField`: If a given job type field has an invalid value
        """

        if 'timeout' in kwargs:
            timeout = kwargs['timeout']
            if not timeout > 0:
                raise InvalidJobField('timeout must be greater than zero')
        if 'max_tries' in kwargs:
            max_tries = kwargs['max_tries']
            if not max_tries > 0:
                raise InvalidJobField('max_tries must be greater than zero')


class JobType(models.Model):
    """Represents a type of job that can be run on the cluster. Any updates to a job type model requires obtaining a
    lock on the model using select_for_update().

    :keyword name: The identifying name of the job type used by clients for queries
    :type name: :class:`django.db.models.CharField`
    :keyword version: The version of the job type
    :type version: :class:`django.db.models.CharField`
    :keyword title: The human-readable name of the job type
    :type title: :class:`django.db.models.CharField`
    :keyword description: An optional description of the job type
    :type description: :class:`django.db.models.TextField`
    :keyword category: An optional overall category of the job type
    :type category: :class:`django.db.models.CharField`
    :keyword author_name: The name of the person or organization that created the associated algorithm
    :type author_name: :class:`django.db.models.CharField`
    :keyword author_url: The address to a home page about the author or associated algorithm
    :type author_url: :class:`django.db.models.TextField`

    :keyword is_system: Whether this is a system type
    :type is_system: :class:`django.db.models.BooleanField`
    :keyword is_long_running: Whether this type is long running. A job of this type is intended to run for a long time,
        potentially indefinitely, without timing out and always being re-queued after a failure
    :type is_long_running: :class:`django.db.models.BooleanField`
    :keyword is_active: Whether the job type is active (false once job type is archived)
    :type is_active: :class:`django.db.models.BooleanField`
    :keyword is_operational: Whether this job type is operational (True) or is still in a research & development (R&D)
        phase (False)
    :type is_operational: :class:`django.db.models.BooleanField`
    :keyword is_paused: Whether the job type is paused (while paused no jobs of this type will be scheduled off of the
        queue)
    :type is_paused: :class:`django.db.models.BooleanField`
    :keyword requires_cleanup: Whether a job of this type requires cleanup on the node afer the job runs
    :type requires_cleanup: :class:`django.db.models.BooleanField`

    :keyword uses_docker: Whether the job type uses Docker
    :type uses_docker: :class:`django.db.models.BooleanField`
    :keyword docker_privileged: Whether the job type uses Docker in privileged mode
    :type docker_privileged: :class:`django.db.models.BooleanField`
    :keyword docker_image: The Docker image containing the code to run for this job (if uses_docker is True)
    :type docker_image: :class:`django.db.models.CharField`
    :keyword interface: JSON description defining the interface for running a job of this type
    :type interface: :class:`djorm_pgjson.fields.JSONField`
    :keyword docker_params: JSON array of 2-tuples (key-value) which will be passed as-is to docker.
        See the mesos prototype file for further information.
    :type docker_params: :class:`djorm_pgjson.fields.JSONField`
    :keyword revision_num: The current revision number of the interface, starts at one
    :type revision_num: :class:`django.db.models.IntegerField`
    :keyword error_mapping: Mapping for translating an exit code to an error type
    :type error_mapping: :class:`djorm_pgjson.fields.JSONField`
    :keyword trigger_rule: The rule to trigger new jobs of this type
    :type trigger_rule: :class:`django.db.models.ForeignKey`

    :keyword priority: The priority of the job type (lower number is higher priority)
    :type priority: :class:`django.db.models.IntegerField`
    :keyword max_scheduled: The maximum number of jobs of this type that may be scheduled to run at the same time
    :type max_scheduled: :class:`django.db.models.IntegerField`
    :keyword timeout: The maximum amount of time to allow a job of this type to run before being killed (in seconds)
    :type timeout: :class:`django.db.models.IntegerField`
    :keyword max_tries: The maximum number of times to try executing a job in case of errors (minimum one)
    :type max_tries: :class:`django.db.models.IntegerField`
    :keyword cpus_required: The number of CPUs required for a job of this type
    :type cpus_required: :class:`django.db.models.FloatField`
    :keyword mem_required: The amount of RAM in MiB required for a job of this type
    :type mem_required: :class:`django.db.models.FloatField`
    :keyword disk_out_const_required: A constant amount of disk space in MiB required for job output (temp work and
        products) for a job of this type
    :type disk_out_const_required: :class:`django.db.models.FloatField`
    :keyword disk_out_mult_required: A multiplier (2x = 2.0) applied to the size of the input files to determine
        additional disk space in MiB required for job output (temp work and products) for a job of this type
    :type disk_out_mult_required: :class:`django.db.models.FloatField`

    :keyword icon_code: A font-awesome icon code (like 'f013' for gear) to use when representing this job type
    :type icon_code: string of a FontAwesome icon code

    :keyword created: When the job type was created
    :type created: :class:`django.db.models.DateTimeField`
    :keyword archived: When the job type was archived (no longer active)
    :type archived: :class:`django.db.models.DateTimeField`
    :keyword paused: When the job type was paused
    :type paused: :class:`django.db.models.DateTimeField`
    :keyword last_modified: When the job type was last modified
    :type last_modified: :class:`django.db.models.DateTimeField`
    """

    BASE_FIELDS = ('id', 'name', 'version', 'title', 'description', 'category', 'author_name', 'author_url',
                   'is_system', 'is_long_running', 'is_active', 'is_operational', 'is_paused', 'icon_code')

    UNEDITABLE_FIELDS = ('name', 'version', 'is_system', 'is_long_running', 'is_active', 'requires_cleanup',
                         'uses_docker', 'revision_num', 'created', 'archived', 'paused', 'last_modified')

    name = models.CharField(db_index=True, max_length=50)
    version = models.CharField(db_index=True, max_length=50)
    title = models.CharField(blank=True, max_length=50, null=True)
    description = models.TextField(blank=True, null=True)
    category = models.CharField(db_index=True, blank=True, max_length=50, null=True)
    author_name = models.CharField(blank=True, max_length=50, null=True)
    author_url = models.TextField(blank=True, null=True)

    is_system = models.BooleanField(default=False)
    is_long_running = models.BooleanField(default=False)
    is_active = models.BooleanField(default=True)
    is_operational = models.BooleanField(default=True)
    is_paused = models.BooleanField(default=False)
    requires_cleanup = models.BooleanField(default=True)

    uses_docker = models.BooleanField(default=True)
    docker_privileged = models.BooleanField(default=False)
    docker_image = models.CharField(blank=True, null=True, max_length=500)
    interface = djorm_pgjson.fields.JSONField()
    docker_params = djorm_pgjson.fields.JSONField(null=True)
    revision_num = models.IntegerField(default=1)
    error_mapping = djorm_pgjson.fields.JSONField()
    trigger_rule = models.ForeignKey('trigger.TriggerRule', blank=True, null=True, on_delete=models.PROTECT)

    priority = models.IntegerField(default=100)
    max_scheduled = models.IntegerField(blank=True, null=True)
    timeout = models.IntegerField(default=1800)
    max_tries = models.IntegerField(default=3)
    cpus_required = models.FloatField(default=1.0)
    mem_required = models.FloatField(default=64.0)
    disk_out_const_required = models.FloatField(default=64.0)
    disk_out_mult_required = models.FloatField(default=0.0)

    icon_code = models.CharField(max_length=20, null=True, blank=True)

    created = models.DateTimeField(auto_now_add=True)
    archived = models.DateTimeField(blank=True, null=True)
    paused = models.DateTimeField(blank=True, null=True)
    last_modified = models.DateTimeField(auto_now=True)

    objects = JobTypeManager()

    def get_job_interface(self):
        """Returns the interface for running jobs of this type

        :returns: The job interface for this type
        :rtype: :class:`job.configuration.interface.job_interface.JobInterface`
        """

        return JobInterface(self.interface)

    def get_error_interface(self):
        """Returns the interface for mapping a job's exit code or
        stderr/stdout expression to an error type"""

        return ErrorInterface(self.error_mapping)

    def natural_key(self):
        """Django method to define the natural key for a job type as the
        combination of name and version

        :returns: A tuple representing the natural key
        :rtype: tuple(string, string)
        """
        return self.name, self.version

    class Meta(object):
        """meta information for the db"""
        db_table = 'job_type'
        unique_together = ('name', 'version')


class JobTypeRevisionManager(models.Manager):
    """Provides additional methods for handling job type revisions
    """

    def create_job_type_revision(self, job_type):
        """Creates a new revision for the given job type. The job type's interface and revision number must already be
        updated. The caller must have obtained a lock using select_for_update() on the given job type model.

        :param job_type: The job type
        :type job_type: :class:`job.models.JobType`
        """

        new_rev = JobTypeRevision()
        new_rev.job_type = job_type
        new_rev.revision_num = job_type.revision_num
        new_rev.interface = job_type.interface
        new_rev.save()

    def get_by_natural_key(self, job_type, revision_num):
        """Django method to retrieve a job type revision for the given natural key

        :param job_type: The job type
        :type job_type: :class:`job.models.JobType`
        :param revision_num: The revision number
        :type revision_num: int
        :returns: The job type revision defined by the natural key
        :rtype: :class:`job.models.JobTypeRevision`
        """

        return self.get(job_type_id=job_type.id, revision_num=revision_num)

    def get_revision(self, job_type_id, revision_num):
        """Returns the revision for the given job type and revision number

        :param job_type_id: The ID of the job type
        :type job_type_id: int
        :param revision_num: The revision number
        :type revision_num: int
        :returns: The revision
        :rtype: :class:`job.models.JobTypeRevision`
        """

        return JobTypeRevision.objects.get(job_type_id=job_type_id, revision_num=revision_num)


class JobTypeRevision(models.Model):
    """Represents a revision of a job type. New revisions are created when the interface of a job type changes. Any
    inserts of a job type revision model requires obtaining a lock using select_for_update() on the corresponding job
    type model.

    :keyword job_type: The job type for this revision
    :type job_type: :class:`django.db.models.ForeignKey`
    :keyword revision_num: The number for this revision, starting at one
    :type revision_num: :class:`django.db.models.IntegerField`
    :keyword interface: The JSON interface for this revision of the job type
    :type interface: :class:`djorm_pgjson.fields.JSONField`
    :keyword created: When this revision was created
    :type created: :class:`django.db.models.DateTimeField`
    """

    job_type = models.ForeignKey('job.JobType', on_delete=models.PROTECT)
    revision_num = models.IntegerField()
    interface = djorm_pgjson.fields.JSONField()
    created = models.DateTimeField(auto_now_add=True)

    objects = JobTypeRevisionManager()

    def get_job_interface(self):
        """Returns the job type interface for this revision

        :returns: The job type interface for this revision
        :rtype: :class:`job.configuration.interface.job_interface.JobInterface`
        """

        return JobInterface(self.interface)

    def natural_key(self):
        """Django method to define the natural key for a job type revision as the combination of job type and revision
        number

        :returns: A tuple representing the natural key
        :rtype: tuple(string, int)
        """

        return self.job_type, self.revision_num

    class Meta(object):
        """meta information for the db"""
        db_table = 'job_type_revision'
        unique_together = ('job_type', 'revision_num')<|MERGE_RESOLUTION|>--- conflicted
+++ resolved
@@ -1044,50 +1044,6 @@
 
         return job_exes
 
-<<<<<<< HEAD
-=======
-    def task_ended(self, job_exe_id, task, when, exit_code):
-        """Updates the given job execution to reflect that the given task has ended
-
-        :param job_exe_id: The job execution ID
-        :type job_exe_id: int
-        :param task: Indicates which task, either 'pre', 'job', or 'post'
-        :type task: string
-        :param when: The time that the task ended
-        :type when: :class:`datetime.datetime`
-        :param exit_code: The task exit code, possibly None
-        :type exit_code: int
-        """
-
-        job_exe_qry = self.filter(id=job_exe_id)
-        if task == 'pre':
-            job_exe_qry.update(pre_completed=when, pre_exit_code=exit_code)
-        elif task == 'job':
-            job_exe_qry.update(job_completed=when, job_exit_code=exit_code)
-        elif task == 'post':
-            job_exe_qry.update(post_completed=when, post_exit_code=exit_code)
-
-    def task_started(self, job_exe_id, task, when):
-        """Updates the given job execution to reflect that the given task has started
-
-        :param job_exe_id: The job execution ID
-        :type job_exe_id: int
-        :param task: Indicates which task, either 'pre', 'job', or 'post'
-        :type task: string
-        :param when: The time that the task started
-        :type when: :class:`datetime.datetime`
-        """
-
-        job_exe_qry = self.filter(id=job_exe_id)
-
-        if task == 'pre':
-            job_exe_qry.update(pre_started=when)
-        elif task == 'job':
-            job_exe_qry.update(job_started=when)
-        elif task == 'post':
-            job_exe_qry.update(post_started=when)
-
->>>>>>> 29d9a639
     def update_status(self, job_exes, status, when, error=None):
         """Updates the given job executions and jobs with the new status. The caller must have obtained model locks on
         the job execution and job models (in that order).
@@ -1466,11 +1422,7 @@
                 "query": {
                     "bool": {
                         "must": [
-<<<<<<< HEAD
-                            {"match": {"tag": "%d_job" % job_exe.pk}}
-=======
                             {"match": {"tag": "%d_job" % self.pk}}
->>>>>>> 29d9a639
                         ]
                     }
                 },
@@ -1484,13 +1436,32 @@
             q["query"]["bool"]["must"].append({"match": {"level": 3}})
         if since is not None:
             q["query"]["bool"]["must"].append({"range": {"@timestamp": {"gt": since.isoformat()}}})
+        q = {
+                "size": 10000,
+                "query": {
+                    "bool": {
+                        "must": [
+                            {"match": {"tag": "%d_job" % job_exe.pk}}
+                        ]
+                    }
+                },
+                "_source": ["@timestamp", "message", "level", "tag"]
+            }
+        if not include_stdout and not include_stderr:
+            return None, util.parse.datetime.datetime.utcnow()
+        elif include_stdout and not include_stderr:
+            q["query"]["bool"]["must"].append({"match": {"level": 6}})
+        elif include_stderr and not include_stdout:
+            q["query"]["bool"]["must"].append({"match": {"level": 3}})
+        if since is not None:
+            q["query"]["bool"]["must"].append({"range": {"@timestamp": {"gt": since.isoformat()}}})
 
         esr = urllib2.urlopen(
-<<<<<<< HEAD
+            urllib2.Request(settings.ELASTICSEARCH_URL+"/_search",
+                            data=json.dumps(q),
+                            headers={"Accept": "application/json", "Content-type": "application/json"}))
+        esr = urllib2.urlopen(
             urllib2.Request(settings.ELASTICSEARCH_URL,
-=======
-            urllib2.Request(settings.ELASTICSEARCH_URL+"/_search",
->>>>>>> 29d9a639
                             data=json.dumps(q),
                             headers={"Accept": "application/json", "Content-type": "application/json"}))
 
