(function () {
    'use strict';

    angular.module('scaleApp').controller('loadController', function($scope, $location, scaleService, stateService, navService, loadService, uiGridConstants, scaleConfig, subnavService, QueueStatus, gridFactory) {
        $scope.loading = true;
        $scope.queueStatusError = null;
        $scope.queueStatusErrorStatus = null;
        $scope.totalQueued = 0;
        $scope.subnavLinks = scaleConfig.subnavLinks.load;
        subnavService.setCurrentPath('load/queued');
        
        var jobsParams = stateService.getJobsParams();

        $scope.getPage = function (pageNumber, pageSize) {
            $scope.loading = true;
            loadService.getQueueStatus(pageNumber - 1, pageSize).then(function (data) {
                var newData = [];
                for (var i = 0; i < $scope.gridOptions.paginationPageSize; i++) {
                    newData.push(data.jobs[i]);
                }
                $scope.gridOptions.minRowsToShow = newData.length;
                $scope.gridOptions.virtualizationThreshold = newData.length;
                $scope.gridOptions.data = newData;
            }).catch(function (error) {
                $scope.status = 'Unable to load queue status: ' + error.message;
                console.error($scope.status);
            }).finally(function () {
                $scope.loading = false;
            });
        };

        var initialize = function () {
<<<<<<< HEAD
=======
            $scope.gridStyle = scaleService.setGridHeight();
>>>>>>> d0ffe8ef
            $scope.gridOptions = gridFactory.defaultGridOptions();
            $scope.gridOptions.enableSorting = false;
            $scope.gridOptions.columnDefs = [
                {
                    field: 'job_type.title',
                    displayName: 'Job Type',
                    enableFiltering: false,
                    cellTemplate: '<div class="ui-grid-cell-contents"><span ng-bind-html="row.entity.job_type.getIcon()"></span> {{ row.entity.job_type.title }}</div>'
                },
                { field: 'job_type.version', displayName: 'Version', enableFiltering: false },
                { field: 'highest_priority', enableFiltering: false },
                {
                    field: 'longestQueued',
                    displayName: 'Duration of Longest Queued Job',
                    enableFiltering: false,
                    cellTemplate: '<div class="ui-grid-cell-contents text-right">{{ row.entity.getDuration() }}</div>'
                },
                { field: 'count', enableFiltering: false }
            ];
            $scope.gridOptions.data = [];
            $scope.gridOptions.onRegisterApi = function (gridApi) {
                    //set gridApi on scope
                    $scope.gridApi = gridApi;
                    gridApi.selection.on.rowSelectionChanged($scope, function (row) {
                        $scope.$apply(function () {
                            stateService.setJobsParams({job_type_id: row.entity.job_type.id, status: 'QUEUED', page: jobsParams.page, page_size: jobsParams.page_size, order: jobsParams.order});
                            $location.path('/jobs');
                        });
                    });
                    $scope.gridApi.pagination.on.paginationChanged($scope, function (currentPage, pageSize) {
                        $scope.getPage(currentPage, pageSize);
                    });
                };


            loadService.getQueueStatus(0, $scope.gridOptions.paginationPageSize).then(null, null, function (result) {
                if (result.$resolved) {
                    $scope.gridOptions.minRowsToShow = result.results.length;
                    $scope.gridOptions.virtualizationThreshold = result.results.length;
                    $scope.gridOptions.data = result.results;
                    $scope.gridOptions.totalItems = result.results.length;
                    $scope.totalQueued = _.sum(result.results, 'count');
                    console.log('queue status updated');
                } else {
                    if (result.statusText && result.statusText !== '') {
                        $scope.queueStatusErrorStatus = result.statusText;
                    }
                    $scope.queueStatusError = 'Unable to retrieve queue status.';
                }
                $scope.loading = false
            });

            navService.updateLocation('load');
        };
        initialize();
    });
})();<|MERGE_RESOLUTION|>--- conflicted
+++ resolved
@@ -30,10 +30,6 @@
         };
 
         var initialize = function () {
-<<<<<<< HEAD
-=======
-            $scope.gridStyle = scaleService.setGridHeight();
->>>>>>> d0ffe8ef
             $scope.gridOptions = gridFactory.defaultGridOptions();
             $scope.gridOptions.enableSorting = false;
             $scope.gridOptions.columnDefs = [
