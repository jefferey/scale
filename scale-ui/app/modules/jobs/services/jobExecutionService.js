--- conflicted
+++ resolved
@@ -66,14 +66,7 @@
                 // poller only gets notified of success responses.
                 var jobExecutionLogResource = $resource(url,{},{
                     get:{
-<<<<<<< HEAD
-                        method:'GET',
-                        headers:{
-                            Accept: 'text/html'
-                        }
-=======
                         method:'GET'
->>>>>>> 29d9a639
                     }
                 });
 
